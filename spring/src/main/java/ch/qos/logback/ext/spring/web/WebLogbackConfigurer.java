/**
 * Copyright (C) 2014 The logback-extensions developers (logback-user@qos.ch)
 *
 * Licensed under the Apache License, Version 2.0 (the "License");
 * you may not use this file except in compliance with the License.
 * You may obtain a copy of the License at
 *
 *         http://www.apache.org/licenses/LICENSE-2.0
 *
 * Unless required by applicable law or agreed to in writing, software
 * distributed under the License is distributed on an "AS IS" BASIS,
 * WITHOUT WARRANTIES OR CONDITIONS OF ANY KIND, either express or implied.
 * See the License for the specific language governing permissions and
 * limitations under the License.
 */
package ch.qos.logback.ext.spring.web;

import ch.qos.logback.core.joran.spi.JoranException;
import ch.qos.logback.ext.spring.LogbackConfigurer;

import org.springframework.context.ConfigurableApplicationContext;
import org.springframework.util.ClassUtils;
import org.springframework.util.ReflectionUtils;
import org.springframework.util.ResourceUtils;
<<<<<<< HEAD
import org.springframework.web.util.ServletContextPropertyUtils;
=======
import org.springframework.util.StringUtils;
import org.springframework.util.SystemPropertyUtils;
>>>>>>> 77348a02
import org.springframework.web.util.WebUtils;

import javax.servlet.ServletContext;
import java.io.FileNotFoundException;
import java.lang.reflect.Method;

/**
 * Convenience class that performs custom Logback initialization for web environments,
 * allowing for log file paths within the web application.
 * <p/>
 * <b>WARNING: Assumes an expanded WAR file</b>, both for loading the configuration
 * file and for writing the log files. If you want to keep your WAR unexpanded or
 * don't need application-specific log files within the WAR directory, don't use
 * Logback setup within the application (thus, don't use LogbackConfigListener or
 * LogbackConfigServlet). Instead, use a global, VM-wide Logback setup (for example,
 * in JBoss) or JDK 1.4's <code>java.util.logging</code> (which is global too).
 * <p/>
 * Supports two init parameters at the servlet context level (that is,
 * context-param entries in web.xml):
 * <ul>
 * <li><i>"logbackConfigLocation":</i><br>
 * Location of the Logback config file; either a "classpath:" location (e.g.
 * "classpath:myLogback.xml"), an absolute file URL (e.g. "file:C:/logback.properties),
 * or a plain path relative to the web application root directory (e.g.
 * "/WEB-INF/logback.xml"). If not specified, default Logback initialization will
 * apply ("logback.xml" or "logback_test.xml" in the class path; see Logback documentation for details).
 * <li><i>"logbackExposeWebAppRoot":</i><br>
 * Whether the web app root system property should be exposed, allowing for log
 * file paths relative to the web application root directory. Default is "true";
 * specify "false" to suppress expose of the web app root system property. See
 * below for details on how to use this system property in log file locations.
 * </ul>
 * <p/>
 * Note: <code>initLogging</code> should be called before any other Spring activity
 * (when using Logback), for proper initialization before any Spring logging attempts.
 * <p/>
 * By default, this configurer automatically sets the web app root system property,
 * for "${key}" substitutions within log file locations in the Logback config file,
 * allowing for log file paths relative to the web application root directory.
 * The default system property key is "webapp.root", to be used in a Logback config
 * file like as follows:
 * <p/>
 * <code>
 * <appender name="FILE" class="ch.qos.logback.core.FileAppender">
 * <layout class="ch.qos.logback.classic.PatternLayout">
 * <pattern>%-4relative [%thread] %-5level %class - %msg%n</pattern>
 * </layout>
 * <File>${webapp.root}/WEB-INF/demo.log</File>
 * </appender>
 * </code>
 * <p/>
 * Alternatively, specify a unique context-param "webAppRootKey" per web application.
 * For example, with "webAppRootKey = "demo.root":
 * <p/>
 * <code>
 * <appender name="FILE" class="ch.qos.logback.core.FileAppender">
 * <layout class="ch.qos.logback.classic.PatternLayout">
 * <pattern>%-4relative [%thread] %-5level %class - %msg%n</pattern>
 * </layout>
 * <File>${demo.root}/WEB-INF/demo.log</File>
 * </appender>
 * </code>
 * <p/>
 * <b>WARNING:</b> Some containers (like Tomcat) do <i>not</i> keep system properties
 * separate per web app. You have to use unique "webAppRootKey" context-params per web
 * app then, to avoid clashes. Other containers like Resin do isolate each web app's
 * system properties: Here you can use the default key (i.e. no "webAppRootKey"
 * context-param at all) without worrying.
 *
 * @author Juergen Hoeller
 * @author Les Hazlewood
 * @see org.springframework.util.Log4jConfigurer
 * @see org.springframework.web.util.Log4jConfigListener
 * @since 0.1
 */
public class WebLogbackConfigurer {

    /**
     * Parameter specifying the location of the logback config file
     */
    public static final String CONFIG_LOCATION_PARAM = "logbackConfigLocation";
    /**
     * Parameter specifying whether to expose the web app root system property
     */
    public static final String EXPOSE_WEB_APP_ROOT_PARAM = "logbackExposeWebAppRoot";

    private WebLogbackConfigurer() {
    }

    /**
     * Initialize Logback, including setting the web app root system property.
     *
     * @param servletContext the current ServletContext
     * @see org.springframework.web.util.WebUtils#setWebAppRootSystemProperty
     */
    public static void initLogging(ServletContext servletContext) {
        // Expose the web app root system property.
        if (exposeWebAppRoot(servletContext)) {
            WebUtils.setWebAppRootSystemProperty(servletContext);
        }

        // Only perform custom Logback initialization in case of a config file.
<<<<<<< HEAD
        String location = servletContext.getInitParameter(CONFIG_LOCATION_PARAM);
        if (location != null) {
            // Perform actual Logback initialization; else rely on Logback's default initialization.
            try {
                // Resolve context property placeholders before potentially resolving real path.
                location = ServletContextPropertyUtils.resolvePlaceholders(location, servletContext);
                // Return a URL (e.g. "classpath:" or "file:") as-is;
                // consider a plain file path as relative to the web application root directory.
                if (!ResourceUtils.isUrl(location)) {
                    location = WebUtils.getRealPath(servletContext, location);
=======
        String locationParam = servletContext.getInitParameter(CONFIG_LOCATION_PARAM);
        if (locationParam != null) {
            // Perform Logback initialization; else rely on Logback's default initialization.
            for (String location : StringUtils.tokenizeToStringArray(locationParam,
                    ConfigurableApplicationContext.CONFIG_LOCATION_DELIMITERS)) {
                try {
                    // Resolve system property placeholders before potentially resolving real path.
                    location = SystemPropertyUtils.resolvePlaceholders(location);
                    // Return a URL (e.g. "classpath:" or "file:") as-is;
                    // consider a plain file path as relative to the web application root directory.
                    if (!ResourceUtils.isUrl(location)) {
                        location = WebUtils.getRealPath(servletContext, location);
                    }
    
                    // Write log message to server log.
                    servletContext.log("Initializing Logback from [" + location + "]");
    
                    // Initialize
                    LogbackConfigurer.initLogging(location);
                    break;
                } catch (FileNotFoundException ex) {
                    servletContext.log("No logback configuration file found at [" + location + "]");
                    //throw new IllegalArgumentException("Invalid 'logbackConfigLocation' parameter: " + ex.getMessage());
                } catch (JoranException e) {
                    throw new RuntimeException("Unexpected error while configuring logback", e);
>>>>>>> 77348a02
                }
            }
        }

        //If SLF4J's java.util.logging bridge is available in the classpath, install it. This will direct any messages
        //from the Java Logging framework into SLF4J. When logging is terminated, the bridge will need to be uninstalled
        try {
            Class<?> julBridge = ClassUtils.forName("org.slf4j.bridge.SLF4JBridgeHandler", ClassUtils.getDefaultClassLoader());
            
            Method removeHandlers = ReflectionUtils.findMethod(julBridge, "removeHandlersForRootLogger");
            if (removeHandlers != null) {
                servletContext.log("Removing all previous handlers for JUL to SLF4J bridge");
                ReflectionUtils.invokeMethod(removeHandlers, null);
            }
            
            Method install = ReflectionUtils.findMethod(julBridge, "install");
            if (install != null) {
                servletContext.log("Installing JUL to SLF4J bridge");
                ReflectionUtils.invokeMethod(install, null);
            }
        } catch (ClassNotFoundException ignored) {
            //Indicates the java.util.logging bridge is not in the classpath. This is not an indication of a problem.
            servletContext.log("JUL to SLF4J bridge is not available on the classpath");
        }
    }

    /**
     * Shut down Logback, properly releasing all file locks
     * and resetting the web app root system property.
     *
     * @param servletContext the current ServletContext
     * @see WebUtils#removeWebAppRootSystemProperty
     */
    public static void shutdownLogging(ServletContext servletContext) {
        //Uninstall the SLF4J java.util.logging bridge *before* shutting down the Logback framework.
        try {
            Class<?> julBridge = ClassUtils.forName("org.slf4j.bridge.SLF4JBridgeHandler", ClassUtils.getDefaultClassLoader());
            Method uninstall = ReflectionUtils.findMethod(julBridge, "uninstall");
            if (uninstall != null) {
                servletContext.log("Uninstalling JUL to SLF4J bridge");
                ReflectionUtils.invokeMethod(uninstall, null);
            }
        } catch (ClassNotFoundException ignored) {
            //No need to shutdown the java.util.logging bridge. If it's not on the classpath, it wasn't started either.
        }

        try {
            servletContext.log("Shutting down Logback");
            LogbackConfigurer.shutdownLogging();
        } finally {
            // Remove the web app root system property.
            if (exposeWebAppRoot(servletContext)) {
                WebUtils.removeWebAppRootSystemProperty(servletContext);
            }
        }
    }

    /**
     * Return whether to expose the web app root system property,
     * checking the corresponding ServletContext init parameter.
     *
     * @param servletContext the servlet context
     * @return {@code true} if the webapp's root should be exposed; otherwise, {@code false}
     * @see #EXPOSE_WEB_APP_ROOT_PARAM
     */
    @SuppressWarnings({"BooleanMethodNameMustStartWithQuestion"})
    private static boolean exposeWebAppRoot(ServletContext servletContext) {
        String exposeWebAppRootParam = servletContext.getInitParameter(EXPOSE_WEB_APP_ROOT_PARAM);
        return (exposeWebAppRootParam == null || Boolean.valueOf(exposeWebAppRootParam));
    }
}<|MERGE_RESOLUTION|>--- conflicted
+++ resolved
@@ -22,12 +22,8 @@
 import org.springframework.util.ClassUtils;
 import org.springframework.util.ReflectionUtils;
 import org.springframework.util.ResourceUtils;
-<<<<<<< HEAD
+import org.springframework.util.StringUtils;
 import org.springframework.web.util.ServletContextPropertyUtils;
-=======
-import org.springframework.util.StringUtils;
-import org.springframework.util.SystemPropertyUtils;
->>>>>>> 77348a02
 import org.springframework.web.util.WebUtils;
 
 import javax.servlet.ServletContext;
@@ -130,35 +126,23 @@
         }
 
         // Only perform custom Logback initialization in case of a config file.
-<<<<<<< HEAD
-        String location = servletContext.getInitParameter(CONFIG_LOCATION_PARAM);
-        if (location != null) {
-            // Perform actual Logback initialization; else rely on Logback's default initialization.
-            try {
-                // Resolve context property placeholders before potentially resolving real path.
-                location = ServletContextPropertyUtils.resolvePlaceholders(location, servletContext);
-                // Return a URL (e.g. "classpath:" or "file:") as-is;
-                // consider a plain file path as relative to the web application root directory.
-                if (!ResourceUtils.isUrl(location)) {
-                    location = WebUtils.getRealPath(servletContext, location);
-=======
         String locationParam = servletContext.getInitParameter(CONFIG_LOCATION_PARAM);
         if (locationParam != null) {
             // Perform Logback initialization; else rely on Logback's default initialization.
             for (String location : StringUtils.tokenizeToStringArray(locationParam,
                     ConfigurableApplicationContext.CONFIG_LOCATION_DELIMITERS)) {
                 try {
-                    // Resolve system property placeholders before potentially resolving real path.
-                    location = SystemPropertyUtils.resolvePlaceholders(location);
+                    // Resolve context property placeholders before potentially resolving real path.
+                    location = ServletContextPropertyUtils.resolvePlaceholders(location, servletContext);
                     // Return a URL (e.g. "classpath:" or "file:") as-is;
                     // consider a plain file path as relative to the web application root directory.
                     if (!ResourceUtils.isUrl(location)) {
                         location = WebUtils.getRealPath(servletContext, location);
                     }
-    
+
                     // Write log message to server log.
                     servletContext.log("Initializing Logback from [" + location + "]");
-    
+
                     // Initialize
                     LogbackConfigurer.initLogging(location);
                     break;
@@ -167,7 +151,6 @@
                     //throw new IllegalArgumentException("Invalid 'logbackConfigLocation' parameter: " + ex.getMessage());
                 } catch (JoranException e) {
                     throw new RuntimeException("Unexpected error while configuring logback", e);
->>>>>>> 77348a02
                 }
             }
         }
